# Byte-compiled / cache files
__pycache__/
*.py[cod]
*$py.class

# Virtual environments
venv/
.env/
.venv/

# OS / IDE files
.DS_Store
Thumbs.db
*.swp
*.swo
.idea/
.vscode/

# Reports & database outputs
examples/*.html
examples/*.json
examples/*.txt
examples/*.sqlite3

# Logs
*.log

# Test artifacts
tests/fixtures/__pycache__/
<<<<<<< HEAD
.env
=======
#databases

ethioscan.db
*.sqlite
*.sqlite3
>>>>>>> 6955588f
<|MERGE_RESOLUTION|>--- conflicted
+++ resolved
@@ -27,12 +27,8 @@
 
 # Test artifacts
 tests/fixtures/__pycache__/
-<<<<<<< HEAD
-.env
-=======
 #databases
 
 ethioscan.db
 *.sqlite
-*.sqlite3
->>>>>>> 6955588f
+*.sqlite3